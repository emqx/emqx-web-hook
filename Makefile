--- conflicted
+++ resolved
@@ -1,16 +1,3 @@
-<<<<<<< HEAD
-PROJECT = emq_web_hook
-PROJECT_DESCRIPTION = EMQ Webhook Plugin
-PROJECT_VERSION = 2.3.11
-
-DEPS = jsx clique
-dep_jsx    = git https://github.com/talentdeficit/jsx v2.8.3
-dep_clique = git https://github.com/emqtt/clique v0.3.10
-
-BUILD_DEPS = emqttd cuttlefish
-dep_emqttd = git https://github.com/emqtt/emqttd master
-dep_cuttlefish = git https://github.com/emqtt/cuttlefish v2.0.11
-=======
 PROJECT = emqx_web_hook
 PROJECT_DESCRIPTION = EMQ X Webhook Plugin
 PROJECT_VERSION = 3.0
@@ -20,8 +7,7 @@
 dep_clique = git-emqx https://github.com/emqx/clique v0.3.11
 
 BUILD_DEPS = emqx
-dep_emqx = git-emqx https://github.com/emqx/emqx emqx30
->>>>>>> 11d07596
+dep_emqx = git-emqx https://github.com/emqx/emqx master
 
 ERLC_OPTS += +debug_info
 
