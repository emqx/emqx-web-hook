--- conflicted
+++ resolved
@@ -9,11 +9,7 @@
 BRANCH := $(if $(filter $(CUR_BRANCH), master develop), $(CUR_BRANCH), develop)
 
 BUILD_DEPS = emqx
-<<<<<<< HEAD
-dep_emqx = git-emqx https://github.com/emqx/emqx $(BRANCH)
-=======
 dep_emqx = git-emqx https://github.com/emqx/emqx release-3.1
->>>>>>> 8b62e6f3
 
 ERLC_OPTS += +debug_info
 
