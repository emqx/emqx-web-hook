<<<<<<< HEAD
PROJECT = emqx_web_hook
PROJECT_DESCRIPTION = EMQ X Webhook Plugin
PROJECT_VERSION = 2.3.0
=======
PROJECT = emq_web_hook
PROJECT_DESCRIPTION = EMQ Webhook Plugin
PROJECT_VERSION = 2.3.2
>>>>>>> 70b22b3c

DEPS = clique
dep_clique  = git https://github.com/emqtt/clique

<<<<<<< HEAD
BUILD_DEPS = emqx
dep_emqx = git git@github.com:emqx/emqx-enterprise
=======
BUILD_DEPS = emqttd
dep_emqttd = git https://github.com/emqtt/emqttd master
>>>>>>> 70b22b3c

ERLC_OPTS += +debug_info
ERLC_OPTS += +'{parse_transform, lager_transform}'

TEST_DEPS = emqttc
dep_emqttc = git https://github.com/emqtt/emqttc

TEST_ERLC_OPTS += +debug_info
TEST_ERLC_OPTS += +'{parse_transform, lager_transform}'

COVER = true

include erlang.mk

app:: rebar.config

app.config::
	./deps/cuttlefish/cuttlefish -l info -e etc/ -c etc/emqx_web_hook.conf -i priv/emqx_web_hook.schema -d data
<|MERGE_RESOLUTION|>--- conflicted
+++ resolved
@@ -1,23 +1,12 @@
-<<<<<<< HEAD
 PROJECT = emqx_web_hook
 PROJECT_DESCRIPTION = EMQ X Webhook Plugin
-PROJECT_VERSION = 2.3.0
-=======
-PROJECT = emq_web_hook
-PROJECT_DESCRIPTION = EMQ Webhook Plugin
 PROJECT_VERSION = 2.3.2
->>>>>>> 70b22b3c
 
 DEPS = clique
 dep_clique  = git https://github.com/emqtt/clique
 
-<<<<<<< HEAD
 BUILD_DEPS = emqx
-dep_emqx = git git@github.com:emqx/emqx-enterprise
-=======
-BUILD_DEPS = emqttd
-dep_emqttd = git https://github.com/emqtt/emqttd master
->>>>>>> 70b22b3c
+dep_emqx = git git@github.com:emqx/emqx-enterprise master
 
 ERLC_OPTS += +debug_info
 ERLC_OPTS += +'{parse_transform, lager_transform}'
