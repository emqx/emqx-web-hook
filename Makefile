--- conflicted
+++ resolved
@@ -1,12 +1,6 @@
-<<<<<<< HEAD
 PROJECT = emqx_web_hook
 PROJECT_DESCRIPTION = EMQ X Webhook Plugin
-PROJECT_VERSION = 2.4.1
-=======
-PROJECT = emq_web_hook
-PROJECT_DESCRIPTION = EMQ Webhook Plugin
-PROJECT_VERSION = 2.3.6
->>>>>>> 99bfb130
+PROJECT_VERSION = 2.4.2
 
 DEPS = jsx clique
 dep_jsx    = git https://github.com/talentdeficit/jsx
