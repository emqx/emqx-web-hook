%%--------------------------------------------------------------------
%% Copyright (c) 2020 EMQ Technologies Co., Ltd. All Rights Reserved.
%%
%% Licensed under the Apache License, Version 2.0 (the "License");
%% you may not use this file except in compliance with the License.
%% You may obtain a copy of the License at
%%
%%     http://www.apache.org/licenses/LICENSE-2.0
%%
%% Unless required by applicable law or agreed to in writing, software
%% distributed under the License is distributed on an "AS IS" BASIS,
%% WITHOUT WARRANTIES OR CONDITIONS OF ANY KIND, either express or implied.
%% See the License for the specific language governing permissions and
%% limitations under the License.
%%--------------------------------------------------------------------

-module(emqx_web_hook).

-include_lib("emqx/include/emqx.hrl").
-include_lib("emqx/include/logger.hrl").

-define(APP, emqx_web_hook).

-logger_header("[WebHook]").

%% APIs
-export([ register_metrics/0
        , load/0
        , unload/0
        ]).

%% Hooks callback
-export([ on_client_connect/3
        , on_client_connack/4
        ]).
-export([ on_client_connected/3
        , on_client_disconnected/4
        ]).
-export([ on_client_subscribe/4
        , on_client_unsubscribe/4
        ]).
-export([ on_session_subscribed/4
        , on_session_unsubscribed/4
        , on_session_terminated/4
        ]).
-export([ on_message_publish/2
        , on_message_delivered/3
        , on_message_acked/3
        ]).

%%--------------------------------------------------------------------
%% APIs
%%--------------------------------------------------------------------

register_metrics() ->
    lists:foreach(fun emqx_metrics:new/1, ['web_hook.client_connect',
                                           'web_hook.client_connack',
                                           'web_hook.client_connected',
                                           'web_hook.client_disconnected',
                                           'web_hook.client_subscribe',
                                           'web_hook.client_unsubscribe',
                                           'web_hook.session_subscribed',
                                           'web_hook.session_unsubscribed',
                                           'web_hook.session_terminated',
                                           'web_hook.message_publish',
                                           'web_hook.message_delivered',
                                           'web_hook.message_acked']).

load() ->
    lists:foreach(
      fun({Hook, Fun, Filter}) ->
        load_(Hook, binary_to_atom(Fun, utf8), {Filter})
      end, parse_rule(application:get_env(?APP, rules, []))).

unload() ->
    lists:foreach(
      fun({Hook, Fun, _Filter}) ->
          unload_(Hook, binary_to_atom(Fun, utf8))
      end, parse_rule(application:get_env(?APP, rules, []))).

%%--------------------------------------------------------------------
%% Client connect
%%--------------------------------------------------------------------

on_client_connect(ConnInfo = #{clientid := ClientId, username := Username, peername := {Peerhost, _}}, _ConnProp, _Env) ->
    emqx_metrics:inc('web_hook.client_connect'),
    Params = #{ action => client_connect
              , clientid => ClientId
              , username => maybe(Username)
              , ipaddress => iolist_to_binary(ntoa(Peerhost))
              , keepalive => maps:get(keepalive, ConnInfo)
              , proto_ver => maps:get(proto_ver, ConnInfo)
              },
    send_http_request(Params),
    ok;
on_client_connect(#{}, _ConnProp, _Env) ->
    ok.

%%--------------------------------------------------------------------
%% Client connack
%%--------------------------------------------------------------------

on_client_connack(ConnInfo = #{clientid := ClientId, username := Username, peername := {Peerhost, _}}, Rc, _AckProp, _Env) ->
    emqx_metrics:inc('web_hook.client_connack'),
    Params = #{ action => client_connack
              , clientid => ClientId
              , username => maybe(Username)
              , ipaddress => iolist_to_binary(ntoa(Peerhost))
              , keepalive => maps:get(keepalive, ConnInfo)
              , proto_ver => maps:get(proto_ver, ConnInfo)
              , conn_ack => Rc
              },
    send_http_request(Params),
    ok;
on_client_connack(#{}, _Rc, _AckProp, _Env) ->
    ok.

%%--------------------------------------------------------------------
%% Client connected
%%--------------------------------------------------------------------

on_client_connected(#{clientid := ClientId, username := Username, peerhost := Peerhost}, ConnInfo, _Env) ->
    emqx_metrics:inc('web_hook.client_connected'),
    Params = #{ action => client_connected
              , clientid => ClientId
              , username => maybe(Username)
              , ipaddress => iolist_to_binary(ntoa(Peerhost))
              , keepalive => maps:get(keepalive, ConnInfo)
              , proto_ver => maps:get(proto_ver, ConnInfo)
              , connected_at => maps:get(connected_at, ConnInfo)
              },
    send_http_request(Params),
    ok;

on_client_connected(#{}, _ConnInfo, _Env) ->
    ok.

%%--------------------------------------------------------------------
%% Client disconnected
%%--------------------------------------------------------------------

on_client_disconnected(ClientInfo, {shutdown, Reason}, ConnInfo, Env) when is_atom(Reason) ->
    on_client_disconnected(ClientInfo, Reason, ConnInfo, Env);
on_client_disconnected(#{clientid := ClientId, username := Username}, Reason, _ConnInfo, _Env) ->
    emqx_metrics:inc('web_hook.client_disconnected'),
    Params = #{ action => client_disconnected
              , clientid => ClientId
              , username => maybe(Username)
              , reason => stringfy(Reason)
              },
    send_http_request(Params),
    ok.

<<<<<<< HEAD
=======
printable(Term) when is_atom(Term); is_binary(Term) ->
    Term;
printable(Term) when is_tuple(Term) ->
    iolist_to_binary(io_lib:format("~p", [Term]));
printable(_) ->
    nil .

>>>>>>> 56846ad8
%%--------------------------------------------------------------------
%% Client subscribe
%%--------------------------------------------------------------------

on_client_subscribe(#{clientid := ClientId, username := Username}, _Properties, TopicTable, {Filter}) ->
    lists:foreach(fun({Topic, Opts}) ->
      with_filter(
        fun() ->
          emqx_metrics:inc('web_hook.client_subscribe'),
          Params = #{ action => client_subscribe
                    , clientid => ClientId
                    , username => maybe(Username)
                    , topic => Topic
                    , opts => Opts
                    },
          send_http_request(Params)
        end, Topic, Filter)
    end, TopicTable).

%%--------------------------------------------------------------------
%% Client unsubscribe
%%--------------------------------------------------------------------

on_client_unsubscribe(#{clientid := ClientId, username := Username}, _Properties, TopicTable, {Filter}) ->
    lists:foreach(fun({Topic, Opts}) ->
      with_filter(
        fun() ->
          emqx_metrics:inc('web_hook.client_unsubscribe'),
          Params = #{ action => client_unsubscribe
                    , clientid => ClientId
                    , username => maybe(Username)
                    , topic => Topic
                    , opts => Opts
                    },
          send_http_request(Params)
        end, Topic, Filter)
    end, TopicTable).

%%--------------------------------------------------------------------
%% Session subscribed
%%--------------------------------------------------------------------

on_session_subscribed(#{clientid := ClientId, username := Username}, Topic, Opts, {Filter}) ->
    with_filter(
      fun() ->
        emqx_metrics:inc('web_hook.session_subscribed'),
        Params = #{ action => session_subscribed
                  , clientid => ClientId
                  , username => maybe(Username)
                  , topic => Topic
                  , opts => Opts
                  },
        send_http_request(Params)
      end, Topic, Filter).

%%--------------------------------------------------------------------
%% Session unsubscribed
%%--------------------------------------------------------------------

on_session_unsubscribed(#{clientid := ClientId, username := Username}, Topic, _Opts, {Filter}) ->
    with_filter(
      fun() ->
        emqx_metrics:inc('web_hook.session_unsubscribed'),
        Params = #{ action => session_unsubscribed
                  , clientid => ClientId
                  , username => maybe(Username)
                  , topic => Topic
                  },
        send_http_request(Params)
      end, Topic, Filter).

%%--------------------------------------------------------------------
%% Session terminated
%%--------------------------------------------------------------------

on_session_terminated(Info, {shutdown, Reason}, SessInfo, Env) when is_atom(Reason) ->
    on_session_terminated(Info, Reason, SessInfo, Env);
on_session_terminated(#{clientid := ClientId, username := Username}, Reason, _SessInfo, _Env) when is_atom(Reason) ->
    emqx_metrics:inc('web_hook.session_terminated'),
    Params = #{ action => session_terminated
              , clientid => ClientId
              , username => maybe(Username)
              , reason => Reason
              },
    send_http_request(Params),
    ok;
on_session_terminated(#{}, Reason, _SessInfo, _Env) ->
    ?LOG(error, "Session terminated, cannot encode the reason: ~p", [Reason]),
    ok.

%%--------------------------------------------------------------------
%% Message publish
%%--------------------------------------------------------------------

on_message_publish(Message = #message{topic = <<"$SYS/", _/binary>>}, _Env) ->
    {ok, Message};
on_message_publish(Message = #message{topic = Topic, flags = #{retain := Retain}}, {Filter}) ->
    with_filter(
      fun() ->
        emqx_metrics:inc('web_hook.message_publish'),
        {FromClientId, FromUsername} = format_from(Message),
        Params = #{ action => message_publish
                  , from_client_id => FromClientId
                  , from_username => maybe(FromUsername)
                  , topic => Message#message.topic
                  , qos => Message#message.qos
                  , retain => Retain
                  , payload => encode_payload(Message#message.payload)
                  , ts => Message#message.timestamp
                  },
        send_http_request(Params),
        {ok, Message}
      end, Message, Topic, Filter).

%%--------------------------------------------------------------------
%% Message deliver
%%--------------------------------------------------------------------

on_message_delivered(#{clientid := ClientId, username := Username}, Message = #message{topic = Topic, flags = #{retain := Retain}}, {Filter}) ->
  with_filter(
    fun() ->
      emqx_metrics:inc('web_hook.message_delivered'),
      {FromClientId, FromUsername} = format_from(Message),
      Params = #{ action => message_delivered
                , clientid => ClientId
                , username => Username
                , from_client_id => FromClientId
                , from_username => maybe(FromUsername)
                , topic => Message#message.topic
                , qos => Message#message.qos
                , retain => Retain
                , payload => encode_payload(Message#message.payload)
                , ts => Message#message.timestamp
                },
      send_http_request(Params)
    end, Topic, Filter).

%%--------------------------------------------------------------------
%% Message acked
%%--------------------------------------------------------------------

on_message_acked(#{clientid := ClientId}, Message = #message{topic = Topic, flags = #{retain := Retain}}, {Filter}) ->
    with_filter(
      fun() ->
        emqx_metrics:inc('web_hook.message_acked'),
        {FromClientId, FromUsername} = format_from(Message),
        Params = #{ action => message_acked
                  , clientid => ClientId
                  , from_client_id => FromClientId
                  , from_username => maybe(FromUsername)
                  , topic => Message#message.topic
                  , qos => Message#message.qos
                  , retain => Retain
                  , payload => encode_payload(Message#message.payload)
                  , ts => Message#message.timestamp
                  },
        send_http_request(Params)
      end, Topic, Filter).

%%--------------------------------------------------------------------
%% Internal functions
%%--------------------------------------------------------------------

send_http_request(Params) ->
    Params1 = emqx_json:encode(Params),
    Url = application:get_env(?APP, url, "http://127.0.0.1"),
    ?LOG(debug, "Url:~p, params:~s", [Url, Params1]),
    case request_(post, {Url, [], "application/json", Params1}, [{timeout, 5000}], [], 0) of
        {ok, _} -> ok;
        {error, Reason} ->
            ?LOG(error, "HTTP request error: ~p", [Reason]), ok %% TODO: return ok?
    end.

request_(Method, Req, HTTPOpts, Opts, Times) ->
    %% Resend request, when TCP closed by remotely
    case httpc:request(Method, Req, HTTPOpts, Opts) of
        {error, socket_closed_remotely} when Times < 3 ->
            timer:sleep(trunc(math:pow(10, Times))),
            request_(Method, Req, HTTPOpts, Opts, Times+1);
        Other -> Other
    end.

parse_rule(Rules) ->
    parse_rule(Rules, []).
parse_rule([], Acc) ->
    lists:reverse(Acc);
parse_rule([{Rule, Conf} | Rules], Acc) ->
    Params = emqx_json:decode(iolist_to_binary(Conf)),
    Action = proplists:get_value(<<"action">>, Params),
    Filter = proplists:get_value(<<"topic">>, Params),
    parse_rule(Rules, [{list_to_atom(Rule), Action, Filter} | Acc]).

with_filter(Fun, _, undefined) ->
    Fun(), ok;
with_filter(Fun, Topic, Filter) ->
    case emqx_topic:match(Topic, Filter) of
        true  -> Fun(), ok;
        false -> ok
    end.

with_filter(Fun, _, _, undefined) ->
    Fun();
with_filter(Fun, Msg, Topic, Filter) ->
    case emqx_topic:match(Topic, Filter) of
        true  -> Fun();
        false -> {ok, Msg}
    end.

format_from(#message{from = ClientId, headers = #{username := Username}}) ->
    {a2b(ClientId), a2b(Username)};
format_from(#message{from = ClientId, headers = _HeadersNoUsername}) ->
    {a2b(ClientId), <<"undefined">>}.

encode_payload(Payload) ->
    encode_payload(Payload, application:get_env(?APP, encode_payload, undefined)).

encode_payload(Payload, base62) -> emqx_base62:encode(Payload);
encode_payload(Payload, base64) -> base64:encode(Payload);
encode_payload(Payload, _) -> Payload.

a2b(A) when is_atom(A) -> erlang:atom_to_binary(A, utf8);
a2b(A) -> A.

load_(Hook, Fun, Params) ->
    case Hook of
        'client.connect'      -> emqx:hook(Hook, {?MODULE, Fun, [Params]});
        'client.connack'      -> emqx:hook(Hook, {?MODULE, Fun, [Params]});
        'client.connected'    -> emqx:hook(Hook, {?MODULE, Fun, [Params]});
        'client.disconnected' -> emqx:hook(Hook, {?MODULE, Fun, [Params]});
        'client.subscribe'    -> emqx:hook(Hook, {?MODULE, Fun, [Params]});
        'client.unsubscribe'  -> emqx:hook(Hook, {?MODULE, Fun, [Params]});
        'session.subscribed'  -> emqx:hook(Hook, {?MODULE, Fun, [Params]});
        'session.unsubscribed'-> emqx:hook(Hook, {?MODULE, Fun, [Params]});
        'session.terminated'  -> emqx:hook(Hook, {?MODULE, Fun, [Params]});
        'message.publish'     -> emqx:hook(Hook, {?MODULE, Fun, [Params]});
        'message.acked'       -> emqx:hook(Hook, {?MODULE, Fun, [Params]});
        'message.delivered'   -> emqx:hook(Hook, {?MODULE, Fun, [Params]})
    end.

unload_(Hook, Fun) ->
    case Hook of
        'client.connect'      -> emqx:unhook(Hook, {?MODULE, Fun});
        'client.connack'      -> emqx:unhook(Hook, {?MODULE, Fun});
        'client.connected'    -> emqx:unhook(Hook, {?MODULE, Fun});
        'client.disconnected' -> emqx:unhook(Hook, {?MODULE, Fun});
        'client.subscribe'    -> emqx:unhook(Hook, {?MODULE, Fun});
        'client.unsubscribe'  -> emqx:unhook(Hook, {?MODULE, Fun});
        'session.subscribed'  -> emqx:unhook(Hook, {?MODULE, Fun});
        'session.unsubscribed'-> emqx:unhook(Hook, {?MODULE, Fun});
        'session.terminated'  -> emqx:unhook(Hook, {?MODULE, Fun});
        'message.publish'     -> emqx:unhook(Hook, {?MODULE, Fun});
        'message.acked'       -> emqx:unhook(Hook, {?MODULE, Fun});
        'message.delivered'   -> emqx:unhook(Hook, {?MODULE, Fun})
    end.

ntoa({0,0,0,0,0,16#ffff,AB,CD}) ->
    inet_parse:ntoa({AB bsr 8, AB rem 256, CD bsr 8, CD rem 256});
ntoa(IP) ->
    inet_parse:ntoa(IP).

stringfy(undefined) ->
    null;
stringfy(Term) when is_atom(Term); is_binary(Term) ->
    Term;
stringfy(Term) ->
    iolist_to_binary(io_lib:format("~0p", [Term])).

maybe(undefined) -> null;
maybe(Str) -> Str.<|MERGE_RESOLUTION|>--- conflicted
+++ resolved
@@ -151,8 +151,6 @@
     send_http_request(Params),
     ok.
 
-<<<<<<< HEAD
-=======
 printable(Term) when is_atom(Term); is_binary(Term) ->
     Term;
 printable(Term) when is_tuple(Term) ->
@@ -160,7 +158,6 @@
 printable(_) ->
     nil .
 
->>>>>>> 56846ad8
 %%--------------------------------------------------------------------
 %% Client subscribe
 %%--------------------------------------------------------------------
