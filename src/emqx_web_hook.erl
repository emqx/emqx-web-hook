--- conflicted
+++ resolved
@@ -242,19 +242,12 @@
 %% Internal functions
 %%--------------------------------------------------------------------
 send_http_request(Params) ->
-<<<<<<< HEAD
     DefaultUrl = application:get_env(?APP, url, "http://127.0.0.1"),
     Headers = proplists:get_value(headers, Params, []),
     Url = format_url(proplists:get_value(<<"url">>, Headers, DefaultUrl)),
     Params1 = check_body(Params, Headers),
-    Params2 = iolist_to_binary(mochijson2:encode(Params1)),
+    Params2 = jsx:encode(Params1),
     ?LOG(debug, "Url:~p, params:~s", [Url, Params2]),
-    case httpc:request(post, {Url, [], "application/json", Params2}, [{timeout, 5000}], []) of
-        {ok, _} -> ok;
-=======
-    Params1 = jsx:encode(Params),
-    Url = application:get_env(?APP, url, "http://127.0.0.1"),
-    ?LOG(debug, "Url:~p, params:~s", [Url, Params1]),
     Method = post,
     http_request(Method, Params1, Url).
 
@@ -262,7 +255,6 @@
     Headers = [{<<"Content-Type">>, <<"application/json">>}],
     Options = [{pool, default}],
     case hackney:request(Method, Url, Headers, Payload, Options) of
->>>>>>> 64761047
         {error, Reason} ->
             ?LOG(error, "HTTP request error: ~p", [Reason]), ok; %% TODO: return ok?
         _ ->
