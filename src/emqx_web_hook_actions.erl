--- conflicted
+++ resolved
@@ -297,14 +297,8 @@
     <<"http://", URL/binary>>.
 
 pool_opts(Params = #{<<"url">> := URL}) ->
-<<<<<<< HEAD
     #{host := Host0} = URIMap = uri_string:parse(binary_to_list(add_default_scheme(URL))),
     Port = maps:get(port, URIMap, 80),
-=======
-    #{host := Host0} = URIMap = uri_string:parse(add_default_scheme(URL)),
-    Port = maps:get(port, URIMap, 80),
-    Host = get_addr(binary_to_list(Host0)),
->>>>>>> d19de9e4
     PoolSize = maps:get(<<"pool_size">>, Params, 32),
     ConnectTimeout = maps:get(<<"connect_timeout">>, Params, 5),
     Host = case inet:parse_address(Host0) of
