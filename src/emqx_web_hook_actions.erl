%%--------------------------------------------------------------------
%% Copyright (c) 2020 EMQ Technologies Co., Ltd. All Rights Reserved.
%%
%% Licensed under the Apache License, Version 2.0 (the "License");
%% you may not use this file except in compliance with the License.
%% You may obtain a copy of the License at
%%
%%     http://www.apache.org/licenses/LICENSE-2.0
%%
%% Unless required by applicable law or agreed to in writing, software
%% distributed under the License is distributed on an "AS IS" BASIS,
%% WITHOUT WARRANTIES OR CONDITIONS OF ANY KIND, either express or implied.
%% See the License for the specific language governing permissions and
%% limitations under the License.
%%--------------------------------------------------------------------

%% Define the default actions.
-module(emqx_web_hook_actions).

-include_lib("emqx/include/emqx.hrl").
-include_lib("emqx/include/logger.hrl").

-define(RESOURCE_TYPE_WEBHOOK, 'web_hook').
-define(RESOURCE_CONFIG_SPEC, #{
            url => #{type => string,
                     format => url,
                     required => true,
                     title => #{en => <<"Request URL">>,
                                zh => <<"请求 URL"/utf8>>},
                     description => #{en => <<"Request URL">>,
                                      zh => <<"请求 URL"/utf8>>}},
            headers => #{type => object,
                         schema => #{},
                         default => #{},
                         title => #{en => <<"Request Header">>,
                                    zh => <<"请求头"/utf8>>},
                         description => #{en => <<"Request Header">>,
                                          zh => <<"请求头"/utf8>>}},
            method => #{type => string,
                        enum => [<<"PUT">>,<<"POST">>,<<"GET">>,<<"DELETE">>],
                        default => <<"POST">>,
                        title => #{en => <<"Request Method">>,
                                   zh => <<"请求方法"/utf8>>},
                        description => #{en => <<"Request Method. Note that the payload_template will be discarded in case of GET method">>,
                                         zh => <<"请求方法。注意：当请求方法为 GET 的时候，payload_template 参数会被忽略"/utf8>>}},
            content_type => #{type => string,
                              enum => [<<"application/json">>,<<"text/plain;charset=UTF-8">>],
                              default => <<"application/json">>,
                              title => #{en => <<"Content-Type">>},
                              description => #{en => <<"Content-Type">>}}
        }).

-define(ACTION_PARAM_RESOURCE, #{
            order => 0,
            type => string,
            required => true,
            title => #{en => <<"Resource ID">>,
                       zh => <<"资源 ID"/utf8>>},
            description => #{en => <<"Bind a resource to this action">>,
                             zh => <<"给动作绑定一个资源"/utf8>>}
        }).

-define(ACTION_DATA_SPEC, #{
            '$resource' => ?ACTION_PARAM_RESOURCE,
            payload_tmpl => #{
                order => 1,
                type => string,
                input => textarea,
                required => false,
                default => <<"">>,
                title => #{en => <<"Payload Template">>,
                           zh => <<"消息内容模板"/utf8>>},
                description => #{en => <<"The payload template, variable interpolation is supported. If using empty template (default), then the payload will be all the available vars in JSON format">>,
                                 zh => <<"消息内容模板，支持变量。若使用空模板（默认），消息内容为 JSON 格式的所有字段"/utf8>>}
            },
            path => #{type => string,
                      required => false,
                      default => <<>>,
                      title => #{en => <<"Path">>,
                                 zh => <<"Path">>},
                      description => #{en => <<"A path component, variable interpolation from SQL statement is supported. This value will be concatenated with Request URL.">>}}
            }).

-resource_type(#{name => ?RESOURCE_TYPE_WEBHOOK,
                 create => on_resource_create,
                 status => on_get_resource_status,
                 destroy => on_resource_destroy,
                 params => ?RESOURCE_CONFIG_SPEC,
                 title => #{en => <<"WebHook">>,
                            zh => <<"WebHook"/utf8>>},
                 description => #{en => <<"WebHook">>,
                                  zh => <<"WebHook"/utf8>>}
                }).

-rule_action(#{name => data_to_webserver,
               category => data_forward,
               for => '$any',
               create => on_action_create_data_to_webserver,
               params => ?ACTION_DATA_SPEC,
               types => [?RESOURCE_TYPE_WEBHOOK],
               title => #{en => <<"Data to Web Server">>,
                          zh => <<"发送数据到 Web 服务"/utf8>>},
               description => #{en => <<"Forward Messages to Web Server">>,
                                zh => <<"将数据转发给 Web 服务"/utf8>>}
              }).

-type(action_fun() :: fun((Data :: map(), Envs :: map()) -> Result :: any())).

-type(url() :: binary()).

-export_type([action_fun/0]).

-export([ on_resource_create/2
        , on_get_resource_status/2
        , on_resource_destroy/2
        ]).

-export([ on_action_create_data_to_webserver/2
        ]).

%%------------------------------------------------------------------------------
%% Actions for web hook
%%------------------------------------------------------------------------------

-spec(on_resource_create(binary(), map()) -> map()).
on_resource_create(ResId, Conf = #{<<"url">> := Url}) ->
    case emqx_rule_utils:http_connectivity(Url) of
        ok -> Conf;
        {error, Reason} ->
            ?LOG(error, "Initiate Resource ~p failed, ResId: ~p, ~0p",
                [?RESOURCE_TYPE_WEBHOOK, ResId, Reason]),
            error({connect_failure, Reason})
    end.

-spec(on_get_resource_status(binary(), map()) -> map()).
on_get_resource_status(ResId, _Params = #{<<"url">> := Url}) ->
    #{is_alive =>
        case emqx_rule_utils:http_connectivity(Url) of
            ok -> true;
            {error, Reason} ->
                ?LOG(error, "Connectivity Check for ~p failed, ResId: ~p, ~0p",
                     [?RESOURCE_TYPE_WEBHOOK, ResId, Reason]),
                false
        end}.

-spec(on_resource_destroy(binary(), map()) -> ok | {error, Reason::term()}).
on_resource_destroy(_ResId, _Params) ->
    ok.

%% An action that forwards publish messages to a remote web server.
-spec(on_action_create_data_to_webserver(Id::binary(), #{url() := string()}) -> action_fun()).
on_action_create_data_to_webserver(_Id, Params) ->
<<<<<<< HEAD
    #{url := Url, headers := Headers, method := Method, content_type := ContentType, payload_tmpl := PayloadTmpl}
=======
    #{url := Url, headers := Headers, method := Method, payload_tmpl := PayloadTmpl, path := Path}
>>>>>>> 6d4af603
        = parse_action_params(Params),
    PayloadTks = emqx_rule_utils:preproc_tmpl(PayloadTmpl),
    PathTks = emqx_rule_utils:preproc_tmpl(Path),
    fun(Selected, _Envs) ->
<<<<<<< HEAD
        http_request(Url, Headers, Method, ContentType, format_msg(PayloadTks, Selected))
=======
        FullUrl = Url ++ emqx_rule_utils:proc_tmpl(PathTks, Selected),
        http_request(FullUrl, Headers, Method, format_msg(PayloadTks, Selected))
>>>>>>> 6d4af603
    end.

format_msg([], Data) ->
    emqx_json:encode(Data);
format_msg(Tokens, Data) ->
     emqx_rule_utils:proc_tmpl(Tokens, Data).

%%------------------------------------------------------------------------------
%% Internal functions
%%------------------------------------------------------------------------------

create_req(get, Url, Headers, _, _) ->
  {(Url), (Headers)};

create_req(_, Url, Headers, ContentType, Body) ->
  {(Url), (Headers), binary_to_list(ContentType), (Body)}.

http_request(Url, Headers, Method, ContentType, Params) ->
  logger:debug("[WebHook Action] ~s to ~s, headers: ~p, content-type: ~p, body: ~p", [Method, Url, Headers, ContentType, Params]),
  case do_http_request(Method, create_req(Method, Url, Headers, ContentType, Params),
    [{timeout, 5000}], [], 0) of
    {ok, _} -> ok;
    {error, Reason} ->
      logger:error("[WebHook Action] HTTP request error: ~p", [Reason]),
      error({http_request_error, Reason})
  end.

do_http_request(Method, Req, HTTPOpts, Opts, Times) ->
    %% Resend request, when TCP closed by remotely
    case httpc:request(Method, Req, HTTPOpts, Opts) of
        {error, socket_closed_remotely} when Times < 3 ->
            timer:sleep(trunc(math:pow(10, Times))),
            do_http_request(Method, Req, HTTPOpts, Opts, Times+1);
        Other -> Other
    end.

parse_action_params(Params = #{<<"url">> := Url}) ->
    try
        #{url => str(Url),
          headers => headers(maps:get(<<"headers">>, Params, undefined)),
          method => method(maps:get(<<"method">>, Params, <<"POST">>)),
<<<<<<< HEAD
          content_type => maps:get(<<"content_type">>, Params, <<"application/json">>),
          payload_tmpl => maps:get(<<"payload_tmpl">>, Params, <<>>)}
=======
          payload_tmpl => maps:get(<<"payload_tmpl">>, Params, <<>>),
          path => maps:get(<<"path">>, Params, <<>>)}
>>>>>>> 6d4af603
    catch _:_ ->
        throw({invalid_params, Params})
    end.

method(GET) when GET == <<"GET">>; GET == <<"get">> -> get;
method(POST) when POST == <<"POST">>; POST == <<"post">> -> post;
method(PUT) when PUT == <<"PUT">>; PUT == <<"put">> -> put;
method(DEL) when DEL == <<"DELETE">>; DEL == <<"delete">> -> delete.

headers(undefined) -> [];
headers(Headers) when is_list(Headers) -> Headers;
headers(Headers) when is_map(Headers) ->
    maps:fold(fun(K, V, Acc) ->
            [{str(K), str(V)} | Acc]
        end, [], Headers).

str(Str) when is_list(Str) -> Str;
str(Atom) when is_atom(Atom) -> atom_to_list(Atom);
str(Bin) when is_binary(Bin) -> binary_to_list(Bin).<|MERGE_RESOLUTION|>--- conflicted
+++ resolved
@@ -150,21 +150,13 @@
 %% An action that forwards publish messages to a remote web server.
 -spec(on_action_create_data_to_webserver(Id::binary(), #{url() := string()}) -> action_fun()).
 on_action_create_data_to_webserver(_Id, Params) ->
-<<<<<<< HEAD
-    #{url := Url, headers := Headers, method := Method, content_type := ContentType, payload_tmpl := PayloadTmpl}
-=======
-    #{url := Url, headers := Headers, method := Method, payload_tmpl := PayloadTmpl, path := Path}
->>>>>>> 6d4af603
+    #{url := Url, headers := Headers, method := Method, content_type := ContentType, payload_tmpl := PayloadTmpl, path := Path}
         = parse_action_params(Params),
     PayloadTks = emqx_rule_utils:preproc_tmpl(PayloadTmpl),
     PathTks = emqx_rule_utils:preproc_tmpl(Path),
     fun(Selected, _Envs) ->
-<<<<<<< HEAD
-        http_request(Url, Headers, Method, ContentType, format_msg(PayloadTks, Selected))
-=======
         FullUrl = Url ++ emqx_rule_utils:proc_tmpl(PathTks, Selected),
-        http_request(FullUrl, Headers, Method, format_msg(PayloadTks, Selected))
->>>>>>> 6d4af603
+        http_request(FullUrl, Headers, Method, ContentType, format_msg(PayloadTks, Selected))
     end.
 
 format_msg([], Data) ->
@@ -206,13 +198,9 @@
         #{url => str(Url),
           headers => headers(maps:get(<<"headers">>, Params, undefined)),
           method => method(maps:get(<<"method">>, Params, <<"POST">>)),
-<<<<<<< HEAD
           content_type => maps:get(<<"content_type">>, Params, <<"application/json">>),
-          payload_tmpl => maps:get(<<"payload_tmpl">>, Params, <<>>)}
-=======
           payload_tmpl => maps:get(<<"payload_tmpl">>, Params, <<>>),
           path => maps:get(<<"path">>, Params, <<>>)}
->>>>>>> 6d4af603
     catch _:_ ->
         throw({invalid_params, Params})
     end.
