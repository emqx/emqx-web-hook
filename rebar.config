{deps, [
<<<<<<< HEAD
{jsx,".*",{git,"https://github.com/talentdeficit/jsx","v2.8.3"}},{clique,".*",{git,"https://github.com/emqtt/clique","v0.3.10"}}
]}.
{erl_opts, [debug_info,{parse_transform,lager_transform}]}.
=======
        {jsx, {git, "https://github.com/talentdeficit/jsx", {branch, "v2.9.0"}}},
        {clique, {git, "https://github.com/emqx/clique", {branch, "v0.3.11"}}},
        {emqx, {git, "https://github.com/emqx/emqx", {branch, "emqx30"}}}
       ]}.

{edoc_opts, [{preprocess, true}]}.
{erl_opts, [warn_unused_vars,
            warn_shadow_vars,
            warn_unused_import,
            warn_obsolete_guard,
            debug_info,
            {parse_transform}]}.

{xref_checks, [undefined_function_calls, undefined_functions,
               locals_not_used, deprecated_function_calls,
               warnings_as_errors, deprecated_functions]}.
{cover_enabled, true}.
{cover_opts, [verbose]}.
{cover_export_enabled, true}.
>>>>>>> 11d07596
<|MERGE_RESOLUTION|>--- conflicted
+++ resolved
@@ -1,12 +1,7 @@
 {deps, [
-<<<<<<< HEAD
-{jsx,".*",{git,"https://github.com/talentdeficit/jsx","v2.8.3"}},{clique,".*",{git,"https://github.com/emqtt/clique","v0.3.10"}}
-]}.
-{erl_opts, [debug_info,{parse_transform,lager_transform}]}.
-=======
         {jsx, {git, "https://github.com/talentdeficit/jsx", {branch, "v2.9.0"}}},
         {clique, {git, "https://github.com/emqx/clique", {branch, "v0.3.11"}}},
-        {emqx, {git, "https://github.com/emqx/emqx", {branch, "emqx30"}}}
+        {emqx, {git, "https://github.com/emqx/emqx", {branch, "master"}}}
        ]}.
 
 {edoc_opts, [{preprocess, true}]}.
@@ -22,5 +17,4 @@
                warnings_as_errors, deprecated_functions]}.
 {cover_enabled, true}.
 {cover_opts, [verbose]}.
-{cover_export_enabled, true}.
->>>>>>> 11d07596
+{cover_export_enabled, true}.