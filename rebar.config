<<<<<<< HEAD
{deps, [
        {jsx, {git, "https://github.com/talentdeficit/jsx", {branch, "v2.9.0"}}},
        {clique, {git, "https://github.com/emqx/clique", {branch, "v0.3.11"}}},
        {emqx, {git, "https://github.com/emqx/emqx", {branch, "master"}}}
       ]}.
=======
{deps, [{jsx, "v2.9.0"}]}.

{github_emqx_libs,
       [{clique, "v0.3.11"},
        {cuttlefish, "v2.2.1"}]}.

{github_emqx_projects, [emqx]}.
>>>>>>> 8488e19a

{edoc_opts, [{preprocess, true}]}.
{erl_opts, [warn_unused_vars,
            warn_shadow_vars,
            warn_unused_import,
            warn_obsolete_guard,
            debug_info,
            {parse_transform}]}.

{xref_checks, [undefined_function_calls, undefined_functions,
               locals_not_used, deprecated_function_calls,
               warnings_as_errors, deprecated_functions]}.
{cover_enabled, true}.
{cover_opts, [verbose]}.
{cover_export_enabled, true}.<|MERGE_RESOLUTION|>--- conflicted
+++ resolved
@@ -1,10 +1,3 @@
-<<<<<<< HEAD
-{deps, [
-        {jsx, {git, "https://github.com/talentdeficit/jsx", {branch, "v2.9.0"}}},
-        {clique, {git, "https://github.com/emqx/clique", {branch, "v0.3.11"}}},
-        {emqx, {git, "https://github.com/emqx/emqx", {branch, "master"}}}
-       ]}.
-=======
 {deps, [{jsx, "v2.9.0"}]}.
 
 {github_emqx_libs,
@@ -12,7 +5,6 @@
         {cuttlefish, "v2.2.1"}]}.
 
 {github_emqx_projects, [emqx]}.
->>>>>>> 8488e19a
 
 {edoc_opts, [{preprocess, true}]}.
 {erl_opts, [warn_unused_vars,
