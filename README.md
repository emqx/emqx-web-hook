--- conflicted
+++ resolved
@@ -1,10 +1,6 @@
 
-<<<<<<< HEAD
-# emq_web_hook
-=======
 emq_web_hook
 =====
->>>>>>> 98f7bff1
 
 EMQ broker plugin to catch broker hooks through webhook.<br>
 [http://emqtt.io](http://emqtt.io)<br>
@@ -13,37 +9,16 @@
 Setup
 -----
 
-##### In Makefile
+##### In Makefile,
 
-<<<<<<< HEAD
-```
-DEPS += emq_web_hook
-dep_emq_web_hook = git https://github.com/emqtt/emq-web-hook master
-```
-=======
 DEPS += emq_web_hook
 
 dep_emq_web_hook = git https://github.com/emqtt/emq-web-hook master
->>>>>>> 98f7bff1
 
 ##### In relx.config
 
-```
-{emq_web_hook, load}
-```
+{emq_webhook_plugin, load}
 
-<<<<<<< HEAD
-##### In _rel/emqttd/etc/plugins/emq_web_hook.config
-```
-[
-  {
-    emq_web_hook, [
-    {"api_url", "http://127.0.0.1/hooks"},
-    {"api_key", "123456"}
-  ]
-  }
-].
-=======
 ##### emq_web_hook.conf
 ```
 web.hook.api.url = http://127.0.0.1
@@ -60,7 +35,6 @@
 web.hook.rule.message.delivered.1    = {"action": "on_message_delivered"}
 web.hook.rule.message.acked.1        = {"action": "on_message_acked"}
 
->>>>>>> 98f7bff1
 ```
 
 API
@@ -197,12 +171,7 @@
 License
 -------
 
-<<<<<<< HEAD
-Copyright © Coders Garage<br/>
-Distributed under [MIT](https://github.com/emqtt/emq_web_hook/blob/master/LICENSE) license.
-=======
 Apache License Version 2.0
->>>>>>> 98f7bff1
 
 Contributors
 ------
